import { cookies } from 'next/headers';

import { AppSidebar } from '@/components/app-sidebar';
import { SidebarInset, SidebarProvider } from '@/components/ui/sidebar';
<<<<<<< HEAD
import { getServerSession } from '@/lib/auth';
=======
import { getUser, type UserType } from '@/lib/auth/kinde';
>>>>>>> cec7b220
import Script from 'next/script';

export const experimental_ppr = true;

export default async function Layout({
  children,
}: {
  children: React.ReactNode;
}) {
<<<<<<< HEAD
  const [session, cookieStore] = await Promise.all([
    getServerSession(),
    cookies(),
  ]);
=======
  const [user, cookieStore] = await Promise.all([getUser(), cookies()]);
>>>>>>> cec7b220
  const isCollapsed = cookieStore.get('sidebar:state')?.value !== 'true';

  return (
    <>
      <Script
        src="https://cdn.jsdelivr.net/pyodide/v0.23.4/full/pyodide.js"
        strategy="beforeInteractive"
      />
      <SidebarProvider defaultOpen={!isCollapsed}>
        <AppSidebar user={user} />
        <SidebarInset>{children}</SidebarInset>
      </SidebarProvider>
    </>
  );
}<|MERGE_RESOLUTION|>--- conflicted
+++ resolved
@@ -2,11 +2,7 @@
 
 import { AppSidebar } from '@/components/app-sidebar';
 import { SidebarInset, SidebarProvider } from '@/components/ui/sidebar';
-<<<<<<< HEAD
-import { getServerSession } from '@/lib/auth';
-=======
 import { getUser, type UserType } from '@/lib/auth/kinde';
->>>>>>> cec7b220
 import Script from 'next/script';
 
 export const experimental_ppr = true;
@@ -16,14 +12,7 @@
 }: {
   children: React.ReactNode;
 }) {
-<<<<<<< HEAD
-  const [session, cookieStore] = await Promise.all([
-    getServerSession(),
-    cookies(),
-  ]);
-=======
   const [user, cookieStore] = await Promise.all([getUser(), cookies()]);
->>>>>>> cec7b220
   const isCollapsed = cookieStore.get('sidebar:state')?.value !== 'true';
 
   return (
