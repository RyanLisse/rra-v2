import { put } from '@vercel/blob';
import { NextResponse } from 'next/server';
import { z } from 'zod';

<<<<<<< HEAD
import { withAuth } from '@/lib/auth';
=======
import { getUser, type UserType } from '@/lib/auth/kinde';
>>>>>>> cec7b220

// Use Blob instead of File since File is not available in Node.js environment
const FileSchema = z.object({
  file: z
    .instanceof(Blob)
    .refine((file) => file.size <= 5 * 1024 * 1024, {
      message: 'File size should be less than 5MB',
    })
    // Update the file type based on the kind of files you want to accept
    .refine((file) => ['image/jpeg', 'image/png'].includes(file.type), {
      message: 'File type should be JPEG or PNG',
    }),
});

<<<<<<< HEAD
export const POST = withAuth(async (request: Request, session: any) => {
=======
export async function POST(request: Request) {
  const user = await getUser();

  if (!user) {
    return NextResponse.json({ error: 'Unauthorized' }, { status: 401 });
  }

>>>>>>> cec7b220
  if (request.body === null) {
    return new Response('Request body is empty', { status: 400 });
  }

  try {
    const formData = await request.formData();
    const file = formData.get('file') as Blob;

    if (!file) {
      return NextResponse.json({ error: 'No file uploaded' }, { status: 400 });
    }

    const validatedFile = FileSchema.safeParse({ file });

    if (!validatedFile.success) {
      const errorMessage = validatedFile.error.errors
        .map((error) => error.message)
        .join(', ');

      return NextResponse.json({ error: errorMessage }, { status: 400 });
    }

    // Get filename from formData since Blob doesn't have name property
    const filename = (formData.get('file') as File).name;
    const fileBuffer = await file.arrayBuffer();

    try {
      const data = await put(`${filename}`, fileBuffer, {
        access: 'public',
      });

      return NextResponse.json(data);
    } catch (error) {
      return NextResponse.json({ error: 'Upload failed' }, { status: 500 });
    }
  } catch (error) {
    return NextResponse.json(
      { error: 'Failed to process request' },
      { status: 500 },
    );
  }
});<|MERGE_RESOLUTION|>--- conflicted
+++ resolved
@@ -2,11 +2,7 @@
 import { NextResponse } from 'next/server';
 import { z } from 'zod';
 
-<<<<<<< HEAD
-import { withAuth } from '@/lib/auth';
-=======
 import { getUser, type UserType } from '@/lib/auth/kinde';
->>>>>>> cec7b220
 
 // Use Blob instead of File since File is not available in Node.js environment
 const FileSchema = z.object({
@@ -21,9 +17,6 @@
     }),
 });
 
-<<<<<<< HEAD
-export const POST = withAuth(async (request: Request, session: any) => {
-=======
 export async function POST(request: Request) {
   const user = await getUser();
 
@@ -31,7 +24,6 @@
     return NextResponse.json({ error: 'Unauthorized' }, { status: 401 });
   }
 
->>>>>>> cec7b220
   if (request.body === null) {
     return new Response('Request body is empty', { status: 400 });
   }
