--- conflicted
+++ resolved
@@ -1,8 +1,4 @@
-<<<<<<< HEAD
-import { withAuth } from '@/lib/auth';
-=======
 import { getUser, type UserType } from '@/lib/auth/kinde';
->>>>>>> cec7b220
 import { getSuggestionsByDocumentId } from '@/lib/db/queries';
 import { ChatSDKError } from '@/lib/errors';
 
@@ -17,15 +13,12 @@
     ).toResponse();
   }
 
-<<<<<<< HEAD
-=======
   const user = await getUser();
 
   if (!user) {
     return new ChatSDKError('unauthorized:suggestions').toResponse();
   }
 
->>>>>>> cec7b220
   const suggestions = await getSuggestionsByDocumentId({
     documentId,
   });
