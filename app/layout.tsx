--- conflicted
+++ resolved
@@ -71,18 +71,6 @@
         />
       </head>
       <body className="antialiased">
-<<<<<<< HEAD
-        <KindeProvider>
-          <ThemeProvider
-            attribute="class"
-            defaultTheme="dark"
-            disableTransitionOnChange
-          >
-            <Toaster position="top-center" />
-            {children}
-          </ThemeProvider>
-        </KindeProvider>
-=======
         <ThemeProvider
           attribute="class"
           defaultTheme="system"
@@ -92,7 +80,6 @@
           <Toaster position="top-center" />
           {children}
         </ThemeProvider>
->>>>>>> cec7b220
       </body>
     </html>
   );
