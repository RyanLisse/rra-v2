# Dependencies
node_modules/
bun.lockb

# Environment variables
.env
.env.local
.env.production
.env.development
.env.test
.env.test.local

# Next.js
.next/
out/
dist/

# Database
*.db
*.sqlite

# Testing
test-results/
playwright-report/
coverage/

# IDE
.vscode/
.idea/
*.swp
*.swo

# OS
.DS_Store
Thumbs.db

# Logs
*.log
npm-debug.log*
yarn-debug.log*
yarn-error.log*

# Runtime data
pids
*.pid
*.seed
*.pid.lock

# Backup files
*.backup

# Temporary files
.tmp/
temp/
node_modules
.vercel
<<<<<<< HEAD
uploads/

# Added by Task Master AI
logs
dev-debug.log
# Dependency directories
# Editor directories and files
.idea
.vscode
*.suo
*.ntvs*
*.njsproj
*.sln
*.sw?
# OS specific
# Task files
tasks.json
tasks/

# Inngest
.inngest/
inngest-cli
inngest-cli.exe
.inngest-* 
=======
*.env.local
.env.test*
>>>>>>> cec7b220
<|MERGE_RESOLUTION|>--- conflicted
+++ resolved
@@ -54,32 +54,5 @@
 temp/
 node_modules
 .vercel
-<<<<<<< HEAD
-uploads/
-
-# Added by Task Master AI
-logs
-dev-debug.log
-# Dependency directories
-# Editor directories and files
-.idea
-.vscode
-*.suo
-*.ntvs*
-*.njsproj
-*.sln
-*.sw?
-# OS specific
-# Task files
-tasks.json
-tasks/
-
-# Inngest
-.inngest/
-inngest-cli
-inngest-cli.exe
-.inngest-* 
-=======
 *.env.local
-.env.test*
->>>>>>> cec7b220
+.env.test*