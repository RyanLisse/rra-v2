import {
  customProvider,
  extractReasoningMiddleware,
  wrapLanguageModel,
} from 'ai';
<<<<<<< HEAD
import { google } from '@ai-sdk/google';
import { openai } from '@ai-sdk/openai';
import { anthropic } from '@ai-sdk/anthropic';
=======
import { xai } from '@ai-sdk/xai';
import { openai } from '@ai-sdk/openai';
import { anthropic } from '@ai-sdk/anthropic';
import { google } from '@ai-sdk/google';
>>>>>>> cec7b220
import { isTestEnvironment } from '../constants';
import { chatModels, type ChatModel, legacyModels } from './models';
import {
  artifactModel,
  chatModel,
  reasoningModel,
  titleModel,
} from './models.mock';

<<<<<<< HEAD
// Get the preferred provider from environment or default to google
const getProvider = () => {
  if (process.env.OPENAI_API_KEY) {
    return {
      chat: openai('gpt-4o'),
      reasoning: openai('gpt-4o-mini'),
      title: openai('gpt-4o-mini'),
      artifact: openai('gpt-4o'),
    };
  } else if (process.env.ANTHROPIC_API_KEY) {
    return {
      chat: anthropic('claude-3-5-sonnet-20241022'),
      reasoning: anthropic('claude-3-5-haiku-20241022'),
      title: anthropic('claude-3-5-haiku-20241022'),
      artifact: anthropic('claude-3-5-sonnet-20241022'),
    };
  } else if (
    process.env.GEMINI_API_KEY ||
    process.env.GOOGLE_GENERATIVE_AI_API_KEY
  ) {
    return {
      chat: google('gemini-2.0-flash-exp'),
      reasoning: google('gemini-1.5-flash'),
      title: google('gemini-1.5-flash'),
      artifact: google('gemini-2.0-flash-exp'),
    };
  } else {
    throw new Error(
      'No AI provider API key configured. Please set OPENAI_API_KEY, ANTHROPIC_API_KEY, or GEMINI_API_KEY',
    );
  }
};

export const myProvider = isTestEnvironment
=======
// Provider instances mapping
const providerInstances = {
  xai: xai,
  openai: openai,
  anthropic: anthropic,
  google: google,
};

function createLanguageModel(model: ChatModel) {
  const provider = providerInstances[model.provider];
  if (!provider) {
    throw new Error(`Provider ${model.provider} not available`);
  }

  const baseModel = provider(model.modelId);
  
  // Apply reasoning middleware for capable models with 'reasoning' in their capabilities
  if (model.capabilities.reasoning && (model.id.includes('mini') || model.id.includes('o1'))) {
    return wrapLanguageModel({
      model: baseModel,
      middleware: extractReasoningMiddleware({ tagName: 'think' }),
    });
  }
  
  return baseModel;
}

// Create dynamic language models mapping
const languageModels = chatModels.reduce((acc, model) => {
  acc[model.id] = createLanguageModel(model);
  return acc;
}, {} as Record<string, any>);

// Add legacy model support
Object.entries(legacyModels).forEach(([legacyId, modernId]) => {
  const modernModel = chatModels.find(m => m.id === modernId);
  if (modernModel) {
    languageModels[legacyId] = createLanguageModel(modernModel);
  }
});

// Add utility models
languageModels['title-model'] = xai('grok-2-1212');
languageModels['artifact-model'] = xai('grok-2-1212');

export const multiProvider = isTestEnvironment
>>>>>>> cec7b220
  ? customProvider({
      languageModels: {
        'chat-model': chatModel,
        'chat-model-reasoning': reasoningModel,
        'title-model': titleModel,
        'artifact-model': artifactModel,
        ...languageModels,
      },
    })
<<<<<<< HEAD
  : (() => {
      const models = getProvider();
      return customProvider({
        languageModels: {
          'chat-model': models.chat,
          'chat-model-reasoning': wrapLanguageModel({
            model: models.reasoning,
            middleware: extractReasoningMiddleware({ tagName: 'think' }),
          }),
          'title-model': models.title,
          'artifact-model': models.artifact,
        },
      });
    })();
=======
  : customProvider({
      languageModels,
      imageModels: {
        'small-model': xai.image('grok-2-image'),
        'dall-e-3': openai.image('dall-e-3'),
        'dall-e-2': openai.image('dall-e-2'),
      },
    });

// Backwards compatibility
export const myProvider = multiProvider;
>>>>>>> cec7b220
<|MERGE_RESOLUTION|>--- conflicted
+++ resolved
@@ -3,16 +3,10 @@
   extractReasoningMiddleware,
   wrapLanguageModel,
 } from 'ai';
-<<<<<<< HEAD
-import { google } from '@ai-sdk/google';
-import { openai } from '@ai-sdk/openai';
-import { anthropic } from '@ai-sdk/anthropic';
-=======
 import { xai } from '@ai-sdk/xai';
 import { openai } from '@ai-sdk/openai';
 import { anthropic } from '@ai-sdk/anthropic';
 import { google } from '@ai-sdk/google';
->>>>>>> cec7b220
 import { isTestEnvironment } from '../constants';
 import { chatModels, type ChatModel, legacyModels } from './models';
 import {
@@ -22,42 +16,6 @@
   titleModel,
 } from './models.mock';
 
-<<<<<<< HEAD
-// Get the preferred provider from environment or default to google
-const getProvider = () => {
-  if (process.env.OPENAI_API_KEY) {
-    return {
-      chat: openai('gpt-4o'),
-      reasoning: openai('gpt-4o-mini'),
-      title: openai('gpt-4o-mini'),
-      artifact: openai('gpt-4o'),
-    };
-  } else if (process.env.ANTHROPIC_API_KEY) {
-    return {
-      chat: anthropic('claude-3-5-sonnet-20241022'),
-      reasoning: anthropic('claude-3-5-haiku-20241022'),
-      title: anthropic('claude-3-5-haiku-20241022'),
-      artifact: anthropic('claude-3-5-sonnet-20241022'),
-    };
-  } else if (
-    process.env.GEMINI_API_KEY ||
-    process.env.GOOGLE_GENERATIVE_AI_API_KEY
-  ) {
-    return {
-      chat: google('gemini-2.0-flash-exp'),
-      reasoning: google('gemini-1.5-flash'),
-      title: google('gemini-1.5-flash'),
-      artifact: google('gemini-2.0-flash-exp'),
-    };
-  } else {
-    throw new Error(
-      'No AI provider API key configured. Please set OPENAI_API_KEY, ANTHROPIC_API_KEY, or GEMINI_API_KEY',
-    );
-  }
-};
-
-export const myProvider = isTestEnvironment
-=======
 // Provider instances mapping
 const providerInstances = {
   xai: xai,
@@ -104,7 +62,6 @@
 languageModels['artifact-model'] = xai('grok-2-1212');
 
 export const multiProvider = isTestEnvironment
->>>>>>> cec7b220
   ? customProvider({
       languageModels: {
         'chat-model': chatModel,
@@ -114,22 +71,6 @@
         ...languageModels,
       },
     })
-<<<<<<< HEAD
-  : (() => {
-      const models = getProvider();
-      return customProvider({
-        languageModels: {
-          'chat-model': models.chat,
-          'chat-model-reasoning': wrapLanguageModel({
-            model: models.reasoning,
-            middleware: extractReasoningMiddleware({ tagName: 'think' }),
-          }),
-          'title-model': models.title,
-          'artifact-model': models.artifact,
-        },
-      });
-    })();
-=======
   : customProvider({
       languageModels,
       imageModels: {
@@ -140,5 +81,4 @@
     });
 
 // Backwards compatibility
-export const myProvider = multiProvider;
->>>>>>> cec7b220
+export const myProvider = multiProvider;