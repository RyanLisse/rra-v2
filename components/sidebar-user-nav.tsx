'use client';

import { ChevronUp } from 'lucide-react';
import Image from 'next/image';
import { useKindeBrowserClient } from '@kinde-oss/kinde-auth-nextjs';
<<<<<<< HEAD
import { LogoutLink, LoginLink } from '@kinde-oss/kinde-auth-nextjs/components';
=======
>>>>>>> cec7b220
import { useTheme } from 'next-themes';
import type { KindeUser } from '@/lib/auth/kinde';

import {
  DropdownMenu,
  DropdownMenuContent,
  DropdownMenuItem,
  DropdownMenuSeparator,
  DropdownMenuTrigger,
} from '@/components/ui/dropdown-menu';
import {
  SidebarMenu,
  SidebarMenuButton,
  SidebarMenuItem,
} from '@/components/ui/sidebar';
import { useRouter } from 'next/navigation';
import { LoaderIcon } from './icons';

<<<<<<< HEAD
export function SidebarUserNav({ user }: { user: any }) {
  const router = useRouter();
  const { user: kindeUser, isAuthenticated, isLoading } = useKindeBrowserClient();
  const { setTheme, resolvedTheme } = useTheme();

  // Use Kinde user data if available, fallback to passed user prop
  const currentUser = kindeUser || user;
  const isUserAuthenticated = isAuthenticated && currentUser;
=======
export function SidebarUserNav({ user }: { user: KindeUser }) {
  const router = useRouter();
  const { logout, isLoading } = useKindeBrowserClient();
  const { setTheme, resolvedTheme } = useTheme();

  const isGuest = guestRegex.test(user?.email ?? '');
>>>>>>> cec7b220

  return (
    <SidebarMenu>
      <SidebarMenuItem>
        <DropdownMenu>
          <DropdownMenuTrigger asChild>
            {isLoading ? (
              <SidebarMenuButton className="data-[state=open]:bg-sidebar-accent bg-background data-[state=open]:text-sidebar-accent-foreground h-10 justify-between">
                <div className="flex flex-row gap-2">
                  <div className="size-6 bg-zinc-500/30 rounded-full animate-pulse" />
                  <span className="bg-zinc-500/30 text-transparent rounded-md animate-pulse">
                    Loading auth status
                  </span>
                </div>
                <div className="animate-spin text-zinc-500">
                  <LoaderIcon />
                </div>
              </SidebarMenuButton>
            ) : (
              <SidebarMenuButton
                data-testid="user-nav-button"
                className="data-[state=open]:bg-sidebar-accent bg-background data-[state=open]:text-sidebar-accent-foreground h-10"
              >
                <Image
                  src={currentUser?.picture || `https://avatar.vercel.sh/${currentUser?.email || 'guest'}`}
                  alt={currentUser?.email ?? 'User Avatar'}
                  width={24}
                  height={24}
                  className="rounded-full"
                />
                <span data-testid="user-email" className="truncate">
                  {isUserAuthenticated ? currentUser?.email : 'Guest'}
                </span>
                <ChevronUp className="ml-auto" />
              </SidebarMenuButton>
            )}
          </DropdownMenuTrigger>
          <DropdownMenuContent
            data-testid="user-nav-menu"
            side="top"
            className="w-[--radix-popper-anchor-width]"
          >
            <DropdownMenuItem
              data-testid="user-nav-item-theme"
              className="cursor-pointer"
              onSelect={() =>
                setTheme(resolvedTheme === 'dark' ? 'light' : 'dark')
              }
            >
              {`Toggle ${resolvedTheme === 'light' ? 'dark' : 'light'} mode`}
            </DropdownMenuItem>
            <DropdownMenuSeparator />
            <DropdownMenuItem asChild data-testid="user-nav-item-auth">
<<<<<<< HEAD
              {isUserAuthenticated ? (
                <LogoutLink className="w-full cursor-pointer">
                  Sign out
                </LogoutLink>
              ) : (
                <LoginLink className="w-full cursor-pointer">
                  Login to your account
                </LoginLink>
              )}
=======
              <button
                type="button"
                className="w-full cursor-pointer"
                onClick={() => {
                  if (isLoading) {
                    toast({
                      type: 'error',
                      description:
                        'Checking authentication status, please try again!',
                    });

                    return;
                  }

                  if (isGuest) {
                    router.push('/api/auth/login');
                  } else {
                    logout();
                  }
                }}
              >
                {isGuest ? 'Login to your account' : 'Sign out'}
              </button>
>>>>>>> cec7b220
            </DropdownMenuItem>
          </DropdownMenuContent>
        </DropdownMenu>
      </SidebarMenuItem>
    </SidebarMenu>
  );
}<|MERGE_RESOLUTION|>--- conflicted
+++ resolved
@@ -3,10 +3,6 @@
 import { ChevronUp } from 'lucide-react';
 import Image from 'next/image';
 import { useKindeBrowserClient } from '@kinde-oss/kinde-auth-nextjs';
-<<<<<<< HEAD
-import { LogoutLink, LoginLink } from '@kinde-oss/kinde-auth-nextjs/components';
-=======
->>>>>>> cec7b220
 import { useTheme } from 'next-themes';
 import type { KindeUser } from '@/lib/auth/kinde';
 
@@ -25,23 +21,12 @@
 import { useRouter } from 'next/navigation';
 import { LoaderIcon } from './icons';
 
-<<<<<<< HEAD
-export function SidebarUserNav({ user }: { user: any }) {
-  const router = useRouter();
-  const { user: kindeUser, isAuthenticated, isLoading } = useKindeBrowserClient();
-  const { setTheme, resolvedTheme } = useTheme();
-
-  // Use Kinde user data if available, fallback to passed user prop
-  const currentUser = kindeUser || user;
-  const isUserAuthenticated = isAuthenticated && currentUser;
-=======
 export function SidebarUserNav({ user }: { user: KindeUser }) {
   const router = useRouter();
   const { logout, isLoading } = useKindeBrowserClient();
   const { setTheme, resolvedTheme } = useTheme();
 
   const isGuest = guestRegex.test(user?.email ?? '');
->>>>>>> cec7b220
 
   return (
     <SidebarMenu>
@@ -95,17 +80,6 @@
             </DropdownMenuItem>
             <DropdownMenuSeparator />
             <DropdownMenuItem asChild data-testid="user-nav-item-auth">
-<<<<<<< HEAD
-              {isUserAuthenticated ? (
-                <LogoutLink className="w-full cursor-pointer">
-                  Sign out
-                </LogoutLink>
-              ) : (
-                <LoginLink className="w-full cursor-pointer">
-                  Login to your account
-                </LoginLink>
-              )}
-=======
               <button
                 type="button"
                 className="w-full cursor-pointer"
@@ -129,7 +103,6 @@
               >
                 {isGuest ? 'Login to your account' : 'Sign out'}
               </button>
->>>>>>> cec7b220
             </DropdownMenuItem>
           </DropdownMenuContent>
         </DropdownMenu>
